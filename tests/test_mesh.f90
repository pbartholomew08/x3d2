program test_mesh
  use mpi
  use iso_fortran_env, only: stderr => error_unit

  use m_allocator, only: allocator_t
  use m_field, only: field_t
  use m_mesh, only: mesh_t
  use m_common, only: DIR_X, pi, dp, CELL, DIR_C, DIR_Y, DIR_Z, VERT, Z_FACE

  implicit none

  logical :: allpass
  integer, dimension(3) :: nproc_dir, dims_global
  real(dp), dimension(3) :: L_global
  character(len=20) :: BC_x(2), BC_y(2), BC_z(2)
  class(allocator_t), allocatable :: allocator
  class(mesh_t), allocatable :: mesh
  class(field_t), pointer :: ptr1, ptr2, ptr3
  integer, dimension(3) :: dims
  integer, dimension(3) :: dims_check
  integer :: ierr, nrank, nproc
  integer :: n_cell, n_vert, n_x_face
  real(dp), parameter :: eps = 1e-8

  call MPI_Init(ierr)
  call MPI_Comm_rank(MPI_COMM_WORLD, nrank, ierr)
  call MPI_Comm_size(MPI_COMM_WORLD, nproc, ierr)

  allpass = .true.

  if (nproc /= 4) then
    allpass = .false.
    print *, "To be run on 4 ranks"
  end if

  if (nrank == 0) then
    print *, "Generic decomposition"
  end if
  call run_test_mesh(.false., allpass)

#ifdef WITH_2DECOMPFFT
  if (nrank == 0) then
    print *, "2decomp decomposition"
  end if
  call run_test_mesh(.true., allpass)
#endif

  if (allpass) then
    write (stderr, '(a)') 'ALL TESTS PASSED SUCCESSFULLY.'
  else
    error stop 'SOME TESTS FAILED.'
  end if

  call MPI_Finalize(ierr)

contains

  subroutine run_test_mesh(use_2decomp, allpass)
    logical, intent(in) :: use_2decomp
    logical, intent(inout) :: allpass
    integer, dimension(3) :: nproc_dir, dims_global
    real(dp), dimension(3) :: L_global
    character(len=20) :: BC_x(2), BC_y(2), BC_z(2)
    integer, dimension(4) :: n_vert_z

    ! Global number of cells in each direction
    dims_global = [4, 4, 16]

    ! Global domain dimensions
    L_global = [1._dp, 1._dp, 1._dp]

    ! Domain decomposition in each direction
    nproc_dir = [1, 1, 4]

    BC_x = [character(len=20) :: 'neumann', 'dirichlet']
    BC_y = [character(len=20) :: 'periodic', 'periodic']
    BC_z = [character(len=20) :: 'dirichlet', 'neumann']

    mesh = mesh_t(dims_global, nproc_dir, L_global, BC_x, BC_y, BC_z, &
<<<<<<< HEAD
                  use_2decomp)
=======
                  use_2decomp=use_2decomp)
>>>>>>> 27b14d67

    ! Expected decomposition by 2decomp and generic
    if (use_2decomp) then
      n_vert_z = [3, 4, 4, 5]
    else
      n_vert_z = [4, 4, 4, 4]
    end if

    allocator = allocator_t(mesh, 8)

    ptr1 => allocator%get_block(DIR_Z, CELL)
    ptr2 => allocator%get_block(DIR_Z, VERT)
    ptr3 => allocator%get_block(DIR_X, Z_FACE)

    n_cell = mesh%get_n(ptr1)
    n_vert = mesh%get_n(ptr2)

    ! if last rank
    if (mesh%par%nrank == 3) then
      if (.not. (n_cell == n_vert_z(mesh%par%nrank + 1) - 1 &
                 .and. n_vert == n_vert_z(mesh%par%nrank + 1))) then
        allpass = .false.
        print *, mesh%par%nrank, "error in get_n and last rank, n_cell=", &
          n_cell, "n_vert=", n_vert
      end if
    else
      if (.not. (n_cell == n_vert_z(mesh%par%nrank + 1) &
                 .and. n_vert == n_vert_z(mesh%par%nrank + 1))) then
        allpass = .false.
<<<<<<< HEAD
        print *, mesh%par%nrank, &
          "error in get_n, n_cell=", n_cell, &
          "n_vert=", n_vert
=======
        print *, mesh%par%nrank, "error in get_n, n_cell=", &
          n_cell, "n_vert=", n_vert
>>>>>>> 27b14d67
      end if
    end if

    n_x_face = mesh%get_n(ptr3)
    if (.not. n_x_face == 3) then
      allpass = .false.
      print *, "error in get_n for x_face, n_x_face=", n_x_face
    end if

    dims = mesh%get_padded_dims(DIR_C)
    dims_check = [8, 8, n_vert_z(mesh%par%nrank + 1)] ! No padding in Z

    if (.not. all(dims(:) == dims_check(:))) then
      allpass = .false.
      print *, "error with padded dimensions, dims_padded=", dims
    end if

    if (.not. abs(mesh%geo%d(DIR_Z) - 1._dp/(16 - 1)) < eps) then
      allpass = .false.
      print *, "error with geo%d, non periodic BC"
    end if

    if (.not. abs(mesh%geo%d(DIR_Y) - 1._dp/4) < eps) then
      allpass = .false.
      print *, "error with geo%d, periodic BC"
    end if

    call allocator%destroy()

  end subroutine

end program test_mesh<|MERGE_RESOLUTION|>--- conflicted
+++ resolved
@@ -77,11 +77,7 @@
     BC_z = [character(len=20) :: 'dirichlet', 'neumann']
 
     mesh = mesh_t(dims_global, nproc_dir, L_global, BC_x, BC_y, BC_z, &
-<<<<<<< HEAD
-                  use_2decomp)
-=======
                   use_2decomp=use_2decomp)
->>>>>>> 27b14d67
 
     ! Expected decomposition by 2decomp and generic
     if (use_2decomp) then
@@ -111,14 +107,9 @@
       if (.not. (n_cell == n_vert_z(mesh%par%nrank + 1) &
                  .and. n_vert == n_vert_z(mesh%par%nrank + 1))) then
         allpass = .false.
-<<<<<<< HEAD
         print *, mesh%par%nrank, &
           "error in get_n, n_cell=", n_cell, &
           "n_vert=", n_vert
-=======
-        print *, mesh%par%nrank, "error in get_n, n_cell=", &
-          n_cell, "n_vert=", n_vert
->>>>>>> 27b14d67
       end if
     end if
 
