--- conflicted
+++ resolved
@@ -426,11 +426,7 @@
       error stop "Called vector add with incompatible fields"
     end if
 
-<<<<<<< HEAD
-    dims = shape(x%data)
-=======
     dims = self%mesh%get_padded_dims(x)
->>>>>>> 6069348e
     nvec = dims(1)/SZ
     remstart = nvec*SZ + 1
 
