--- conflicted
+++ resolved
@@ -18,11 +18,7 @@
       real(dp) :: nu, dt
       integer :: nproc_x = 1, nproc_y = 1, nproc_z = 1
       character(len=20) :: BC_x_s, BC_x_e, BC_y_s, BC_y_e, BC_z_s, BC_z_e
-<<<<<<< HEAD
-      logical :: use_fft
-=======
       integer :: poisson_solver_type
->>>>>>> c424f126
    end type globs_t
 
 contains
