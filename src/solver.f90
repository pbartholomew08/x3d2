module m_solver
  use mpi

  use m_allocator, only: allocator_t, field_t
  use m_base_backend, only: base_backend_t
  use m_common, only: dp, globs_t, &
                      RDR_X2Y, RDR_X2Z, RDR_Y2X, RDR_Y2Z, RDR_Z2X, RDR_Z2Y, &
                      RDR_Z2C, RDR_C2Z, &
                      POISSON_SOLVER_FFT, POISSON_SOLVER_CG, &
                      DIR_X, DIR_Y, DIR_Z, DIR_C, VERT, CELL
  use m_tdsops, only: tdsops_t, dirps_t
  use m_time_integrator, only: time_intg_t
  use m_mesh, only: mesh_t

  implicit none

  type :: solver_t
      !! solver class defines the Incompact3D algorithm at a very high level.
      !!
      !! Procedures defined here that are part of the Incompact3D algorithm
      !! are: transeq, divergence, poisson, and gradient.
      !!
      !! The operations these high level procedures require are provided by
      !! the relavant backend implementations.
      !!
      !! transeq procedure obtains the derivations in x, y, and z directions
      !! using the transeq_x, transeq_y, and transeq_z operations provided by
      !! the backend.
      !! There are two different algorithms available for this operation, a
      !! distributed algorithm and the Thomas algorithm. At the solver class
      !! level it isn't known which algorithm will be executed, that is decided
      !! at run time and therefore backend implementations are responsible for
      !! executing the right subroutines.
      !!
      !! Allocator is responsible from giving us a field sized array when
      !! requested. For example, when the derivations in x direction are
      !! completed and we are ready for the y directional derivatives, we need
      !! three fields to reorder and store the velocities in y direction. Also,
      !! we need three more fields for storing the results, and the get_block
      !! method of the allocator is used to arrange all these memory
      !! assignments. Later, when a field is no more required, release_block
      !! method of the allocator can be used to make this field available
      !! for later use.

    real(dp) :: dt, nu
    integer :: n_iters, n_output
    integer :: ngrid

    class(field_t), pointer :: u, v, w

    class(base_backend_t), pointer :: backend
<<<<<<< HEAD
    class(mesh_t), allocatable :: mesh
    class(dirps_t), pointer :: xdirps, ydirps, zdirps
=======
>>>>>>> e5917563
    class(time_intg_t), pointer :: time_integrator
    type(allocator_t), pointer :: host_allocator
    class(dirps_t), pointer :: xdirps, ydirps, zdirps
    procedure(poisson_solver), pointer :: poisson => null()
  contains
    procedure :: transeq
    procedure :: divergence_v2p
    procedure :: gradient_p2v
    procedure :: curl
    procedure :: output
    procedure :: run
  end type solver_t

  abstract interface
    subroutine poisson_solver(self, pressure, div_u)
      import :: solver_t
      import :: field_t
      implicit none

      class(solver_t) :: self
      class(field_t), intent(inout) :: pressure
      class(field_t), intent(in) :: div_u
    end subroutine poisson_solver
  end interface

  interface solver_t
    module procedure init
  end interface solver_t

contains

<<<<<<< HEAD
  function init(backend, mesh, time_integrator, xdirps, ydirps, zdirps, globs) &
    result(solver)
=======
  function init(backend, time_integrator, host_allocator, &
                xdirps, ydirps, zdirps, globs) result(solver)
>>>>>>> e5917563
    implicit none

    class(base_backend_t), target, intent(inout) :: backend
    type(mesh_t), intent(in) :: mesh
    class(time_intg_t), target, intent(inout) :: time_integrator
    type(allocator_t), target, intent(inout) :: host_allocator
    class(dirps_t), target, intent(inout) :: xdirps, ydirps, zdirps
    class(globs_t), intent(in) :: globs
    type(solver_t) :: solver

    class(field_t), pointer :: u_init, v_init, w_init

    real(dp) :: x, y, z
    integer :: i, j, k
    real(dp), dimension(3) :: xloc

    solver%backend => backend
    solver%mesh = mesh
    solver%time_integrator => time_integrator
    solver%host_allocator => host_allocator

    solver%xdirps => xdirps
    solver%ydirps => ydirps
    solver%zdirps => zdirps

    solver%u => solver%backend%allocator%get_block(DIR_X, VERT)
    solver%v => solver%backend%allocator%get_block(DIR_X, VERT)
    solver%w => solver%backend%allocator%get_block(DIR_X, VERT)

<<<<<<< HEAD
    ! Set initial conditions
    dims(:) = solver%mesh%get_padded_dims(DIR_C)
    allocate (u_init(dims(1), dims(2), dims(3)))
    allocate (v_init(dims(1), dims(2), dims(3)))
    allocate (w_init(dims(1), dims(2), dims(3)))

=======
>>>>>>> e5917563
    solver%dt = globs%dt
    solver%backend%nu = globs%nu
    solver%n_iters = globs%n_iters
    solver%n_output = globs%n_output
    solver%ngrid = product(solver%mesh%get_dims(DIR_C, VERT))

<<<<<<< HEAD
    dims = solver%mesh%get_dims(DIR_C, VERT)
    do k = 1, dims(3)
      do j = 1, dims(2)
        do i = 1, dims(1)
          xloc = solver%mesh%get_coordinates(i, j, k)
          x = xloc(1)
          y = xloc(2)
          z = xloc(3)
=======
    u_init => solver%host_allocator%get_block(DIR_C)
    v_init => solver%host_allocator%get_block(DIR_C)
    w_init => solver%host_allocator%get_block(DIR_C)

    nx = xdirps%n; ny = ydirps%n; nz = zdirps%n
    do k = 1, nz
      do j = 1, ny
        do i = 1, nx
          x = (i - 1 + xdirps%n_offset)*xdirps%d
          y = (j - 1 + ydirps%n_offset)*ydirps%d
          z = (k - 1 + zdirps%n_offset)*zdirps%d
>>>>>>> e5917563

          u_init%data(i, j, k) = sin(x)*cos(y)*cos(z)
          v_init%data(i, j, k) = -cos(x)*sin(y)*cos(z)
          w_init%data(i, j, k) = 0
        end do
      end do
    end do

    call solver%backend%set_field_data(solver%u, u_init%data)
    call solver%backend%set_field_data(solver%v, v_init%data)
    call solver%backend%set_field_data(solver%w, w_init%data)

    call solver%host_allocator%release_block(u_init)
    call solver%host_allocator%release_block(v_init)
    call solver%host_allocator%release_block(w_init)

    ! Allocate and set the tdsops
    call allocate_tdsops(solver%xdirps, DIR_X, solver%backend)
    call allocate_tdsops(solver%ydirps, DIR_Y, solver%backend)
    call allocate_tdsops(solver%zdirps, DIR_Z, solver%backend)

    select case (globs%poisson_solver_type)
    case (POISSON_SOLVER_FFT)
      if (solver%mesh%par%is_root()) print *, 'Poisson solver: FFT'
      call solver%backend%init_poisson_fft(solver%mesh, xdirps, ydirps, zdirps)
      solver%poisson => poisson_fft
    case (POISSON_SOLVER_CG)
      if (solver%mesh%par%is_root()) &
        print *, 'Poisson solver: CG, not yet implemented'
      solver%poisson => poisson_cg
    end select

  end function init

  subroutine allocate_tdsops(dirps, dir, backend)
    class(dirps_t), intent(inout) :: dirps
    integer, intent(in) :: dir
    class(base_backend_t), intent(in) :: backend

    call backend%alloc_tdsops(dirps%der1st, dir, &
                              'first-deriv', 'compact6')
    call backend%alloc_tdsops(dirps%der1st_sym, dir, &
                              'first-deriv', 'compact6')
    call backend%alloc_tdsops(dirps%der2nd, dir, &
                              'second-deriv', 'compact6')
    call backend%alloc_tdsops(dirps%der2nd_sym, dir, &
                              'second-deriv', 'compact6')
    call backend%alloc_tdsops(dirps%interpl_v2p, dir, &
                              'interpolate', 'classic', from_to='v2p')
    call backend%alloc_tdsops(dirps%interpl_p2v, dir, &
                              'interpolate', 'classic', from_to='p2v')
    call backend%alloc_tdsops(dirps%stagder_v2p, dir, &
                              'stag-deriv', 'compact6', from_to='v2p')
    call backend%alloc_tdsops(dirps%stagder_p2v, dir, &
                              'stag-deriv', 'compact6', from_to='p2v')

  end subroutine

  subroutine transeq(self, du, dv, dw, u, v, w)
      !! Skew-symmetric form of convection-diffusion terms in the
      !! incompressible Navier-Stokes momemtum equations, excluding
      !! pressure terms.
      !! Inputs from velocity grid and outputs to velocity grid.
    implicit none

    class(solver_t) :: self
    class(field_t), intent(inout) :: du, dv, dw
    class(field_t), intent(in) :: u, v, w

    class(field_t), pointer :: u_y, v_y, w_y, u_z, v_z, w_z, &
      du_y, dv_y, dw_y, du_z, dv_z, dw_z

    ! -1/2(nabla u curl u + u nabla u) + nu nablasq u

    ! call derivatives in x direction. Based on the run time arguments this
    ! executes a distributed algorithm or the Thomas algorithm.
    call self%backend%transeq_x(du, dv, dw, u, v, w, self%xdirps)

    ! request fields from the allocator
    u_y => self%backend%allocator%get_block(DIR_Y, VERT)
    v_y => self%backend%allocator%get_block(DIR_Y, VERT)
    w_y => self%backend%allocator%get_block(DIR_Y, VERT)
    du_y => self%backend%allocator%get_block(DIR_Y)
    dv_y => self%backend%allocator%get_block(DIR_Y)
    dw_y => self%backend%allocator%get_block(DIR_Y)

    ! reorder data from x orientation to y orientation
    call self%backend%reorder(u_y, u, RDR_X2Y)
    call self%backend%reorder(v_y, v, RDR_X2Y)
    call self%backend%reorder(w_y, w, RDR_X2Y)

    ! similar to the x direction, obtain derivatives in y.
    call self%backend%transeq_y(du_y, dv_y, dw_y, u_y, v_y, w_y, self%ydirps)

    ! we don't need the velocities in y orientation any more, so release
    ! them to open up space.
    ! It is important that this doesn't actually deallocate any memory,
    ! it just makes the corresponding memory space available for use.
    call self%backend%allocator%release_block(u_y)
    call self%backend%allocator%release_block(v_y)
    call self%backend%allocator%release_block(w_y)

    call self%backend%sum_yintox(du, du_y)
    call self%backend%sum_yintox(dv, dv_y)
    call self%backend%sum_yintox(dw, dw_y)

    call self%backend%allocator%release_block(du_y)
    call self%backend%allocator%release_block(dv_y)
    call self%backend%allocator%release_block(dw_y)

    ! just like in y direction, get some fields for the z derivatives.
    u_z => self%backend%allocator%get_block(DIR_Z, VERT)
    v_z => self%backend%allocator%get_block(DIR_Z, VERT)
    w_z => self%backend%allocator%get_block(DIR_Z, VERT)
    du_z => self%backend%allocator%get_block(DIR_Z)
    dv_z => self%backend%allocator%get_block(DIR_Z)
    dw_z => self%backend%allocator%get_block(DIR_Z)

    ! reorder from x to z
    call self%backend%reorder(u_z, u, RDR_X2Z)
    call self%backend%reorder(v_z, v, RDR_X2Z)
    call self%backend%reorder(w_z, w, RDR_X2Z)

    ! get the derivatives in z
    call self%backend%transeq_z(du_z, dv_z, dw_z, u_z, v_z, w_z, self%zdirps)

    ! there is no need to keep velocities in z orientation around, so release
    call self%backend%allocator%release_block(u_z)
    call self%backend%allocator%release_block(v_z)
    call self%backend%allocator%release_block(w_z)

    ! gather all the contributions into the x result array
    call self%backend%sum_zintox(du, du_z)
    call self%backend%sum_zintox(dv, dv_z)
    call self%backend%sum_zintox(dw, dw_z)

    ! release all the unnecessary blocks.
    call self%backend%allocator%release_block(du_z)
    call self%backend%allocator%release_block(dv_z)
    call self%backend%allocator%release_block(dw_z)

  end subroutine transeq

  subroutine divergence_v2p(self, div_u, u, v, w)
      !! Divergence of a vector field (u, v, w).
      !! Inputs from velocity grid and outputs to pressure grid.
    implicit none

    class(solver_t) :: self
    class(field_t), intent(inout) :: div_u
    class(field_t), intent(in) :: u, v, w

    class(field_t), pointer :: du_x, dv_x, dw_x, &
      u_y, v_y, w_y, du_y, dv_y, dw_y, &
      u_z, w_z, dw_z

    du_x => self%backend%allocator%get_block(DIR_X)
    dv_x => self%backend%allocator%get_block(DIR_X)
    dw_x => self%backend%allocator%get_block(DIR_X)

    ! Staggared der for u field in x
    ! Interpolation for v field in x
    ! Interpolation for w field in x
    call self%backend%tds_solve(du_x, u, self%xdirps, &
                                self%xdirps%stagder_v2p)
    call self%backend%tds_solve(dv_x, v, self%xdirps, &
                                self%xdirps%interpl_v2p)
    call self%backend%tds_solve(dw_x, w, self%xdirps, &
                                self%xdirps%interpl_v2p)

    ! request fields from the allocator
    u_y => self%backend%allocator%get_block(DIR_Y, VERT)
    v_y => self%backend%allocator%get_block(DIR_Y, VERT)
    w_y => self%backend%allocator%get_block(DIR_Y, VERT)

    ! reorder data from x orientation to y orientation
    call self%backend%reorder(u_y, du_x, RDR_X2Y)
    call self%backend%reorder(v_y, dv_x, RDR_X2Y)
    call self%backend%reorder(w_y, dw_x, RDR_X2Y)

    call self%backend%allocator%release_block(du_x)
    call self%backend%allocator%release_block(dv_x)
    call self%backend%allocator%release_block(dw_x)

    du_y => self%backend%allocator%get_block(DIR_Y)
    dv_y => self%backend%allocator%get_block(DIR_Y)
    dw_y => self%backend%allocator%get_block(DIR_Y)

    ! similar to the x direction, obtain derivatives in y.
    call self%backend%tds_solve(du_y, u_y, self%ydirps, &
                                self%ydirps%interpl_v2p)
    call self%backend%tds_solve(dv_y, v_y, self%ydirps, &
                                self%ydirps%stagder_v2p)
    call self%backend%tds_solve(dw_y, w_y, self%ydirps, &
                                self%ydirps%interpl_v2p)

    ! we don't need the velocities in y orientation any more, so release
    ! them to open up space.
    ! It is important that this doesn't actually deallocate any memory,
    ! it just makes the corresponding memory space available for use.
    call self%backend%allocator%release_block(u_y)
    call self%backend%allocator%release_block(v_y)
    call self%backend%allocator%release_block(w_y)

    ! just like in y direction, get some fields for the z derivatives.
    u_z => self%backend%allocator%get_block(DIR_Z, VERT)
    w_z => self%backend%allocator%get_block(DIR_Z, VERT)

    ! du_y = dv_y + du_y
    call self%backend%vecadd(1._dp, dv_y, 1._dp, du_y)

    ! reorder from y to z
    call self%backend%reorder(u_z, du_y, RDR_Y2Z)
    call self%backend%reorder(w_z, dw_y, RDR_Y2Z)

    ! release all the unnecessary blocks.
    call self%backend%allocator%release_block(du_y)
    call self%backend%allocator%release_block(dv_y)
    call self%backend%allocator%release_block(dw_y)

    dw_z => self%backend%allocator%get_block(DIR_Z)

    ! get the derivatives in z
    call self%backend%tds_solve(div_u, u_z, self%zdirps, &
                                self%zdirps%interpl_v2p)
    call self%backend%tds_solve(dw_z, w_z, self%zdirps, &
                                self%zdirps%stagder_v2p)

    ! div_u = div_u + dw_z
    call self%backend%vecadd(1._dp, dw_z, 1._dp, div_u)

    ! div_u array is in z orientation

    ! there is no need to keep velocities in z orientation around, so release
    call self%backend%allocator%release_block(u_z)
    call self%backend%allocator%release_block(w_z)
    call self%backend%allocator%release_block(dw_z)

  end subroutine divergence_v2p

  subroutine gradient_p2v(self, dpdx, dpdy, dpdz, pressure)
      !! Gradient of a scalar field 'pressure'.
      !! Inputs from pressure grid and outputs to velocity grid.
    implicit none

    class(solver_t) :: self
    class(field_t), intent(inout) :: dpdx, dpdy, dpdz
    class(field_t), intent(in) :: pressure

    class(field_t), pointer :: p_sxy_z, dpdz_sxy_z, &
      p_sxy_y, dpdz_sxy_y, &
      p_sx_y, dpdy_sx_y, dpdz_sx_y, &
      p_sx_x, dpdy_sx_x, dpdz_sx_x

    p_sxy_z => self%backend%allocator%get_block(DIR_Z)
    dpdz_sxy_z => self%backend%allocator%get_block(DIR_Z)

    ! Staggared der for pressure field in z
    ! Interpolation for pressure field in z
    call self%backend%tds_solve(p_sxy_z, pressure, self%zdirps, &
                                self%zdirps%interpl_p2v)
    call self%backend%tds_solve(dpdz_sxy_z, pressure, self%zdirps, &
                                self%zdirps%stagder_p2v)

    ! request fields from the allocator
    p_sxy_y => self%backend%allocator%get_block(DIR_Y)
    dpdz_sxy_y => self%backend%allocator%get_block(DIR_Y)

    ! reorder data from z orientation to y orientation
    call self%backend%reorder(p_sxy_y, p_sxy_z, RDR_Z2Y)
    call self%backend%reorder(dpdz_sxy_y, dpdz_sxy_z, RDR_Z2Y)

    call self%backend%allocator%release_block(p_sxy_z)
    call self%backend%allocator%release_block(dpdz_sxy_z)

    p_sx_y => self%backend%allocator%get_block(DIR_Y)
    dpdy_sx_y => self%backend%allocator%get_block(DIR_Y)
    dpdz_sx_y => self%backend%allocator%get_block(DIR_Y)

    ! similar to the z direction, obtain derivatives in y.
    call self%backend%tds_solve(p_sx_y, p_sxy_y, self%ydirps, &
                                self%ydirps%interpl_p2v)
    call self%backend%tds_solve(dpdy_sx_y, p_sxy_y, self%ydirps, &
                                self%ydirps%stagder_p2v)
    call self%backend%tds_solve(dpdz_sx_y, dpdz_sxy_y, self%ydirps, &
                                self%ydirps%interpl_p2v)

    ! release memory
    call self%backend%allocator%release_block(p_sxy_y)
    call self%backend%allocator%release_block(dpdz_sxy_y)

    ! just like in y direction, get some fields for the x derivatives.
    p_sx_x => self%backend%allocator%get_block(DIR_X)
    dpdy_sx_x => self%backend%allocator%get_block(DIR_X)
    dpdz_sx_x => self%backend%allocator%get_block(DIR_X)

    ! reorder from y to x
    call self%backend%reorder(p_sx_x, p_sx_y, RDR_Y2X)
    call self%backend%reorder(dpdy_sx_x, dpdy_sx_y, RDR_Y2X)
    call self%backend%reorder(dpdz_sx_x, dpdz_sx_y, RDR_Y2X)

    ! release all the y directional fields.
    call self%backend%allocator%release_block(p_sx_y)
    call self%backend%allocator%release_block(dpdy_sx_y)
    call self%backend%allocator%release_block(dpdz_sx_y)

    ! get the derivatives in x
    call self%backend%tds_solve(dpdx, p_sx_x, self%xdirps, &
                                self%xdirps%stagder_p2v)
    call self%backend%tds_solve(dpdy, dpdy_sx_x, self%xdirps, &
                                self%xdirps%interpl_p2v)
    call self%backend%tds_solve(dpdz, dpdz_sx_x, self%xdirps, &
                                self%xdirps%interpl_p2v)

    ! release temporary x fields
    call self%backend%allocator%release_block(p_sx_x)
    call self%backend%allocator%release_block(dpdy_sx_x)
    call self%backend%allocator%release_block(dpdz_sx_x)

  end subroutine gradient_p2v

  subroutine curl(self, o_i_hat, o_j_hat, o_k_hat, u, v, w)
      !! Curl of a vector field (u, v, w).
      !! Inputs from velocity grid and outputs to velocity grid.
    implicit none

    class(solver_t) :: self
    !> Vector components of the output vector field Omega
    class(field_t), intent(inout) :: o_i_hat, o_j_hat, o_k_hat
    class(field_t), intent(in) :: u, v, w

    class(field_t), pointer :: u_y, u_z, v_z, w_y, dwdy_y, dvdz_z, dvdz_x, &
      dudz_z, dudz_x, dudy_y, dudy_x

    ! omega_i_hat = dw/dy - dv/dz
    ! omega_j_hat = du/dz - dw/dx
    ! omega_k_hat = dv/dx - du/dy

    ! omega_i_hat
    ! dw/dy
    w_y => self%backend%allocator%get_block(DIR_Y, VERT)
    dwdy_y => self%backend%allocator%get_block(DIR_Y)
    call self%backend%reorder(w_y, w, RDR_X2Y)
    call self%backend%tds_solve(dwdy_y, w_y, self%ydirps, self%ydirps%der1st)

    call self%backend%reorder(o_i_hat, dwdy_y, RDR_Y2X)

    call self%backend%allocator%release_block(w_y)
    call self%backend%allocator%release_block(dwdy_y)

    ! dv/dz
    v_z => self%backend%allocator%get_block(DIR_Z)
    dvdz_z => self%backend%allocator%get_block(DIR_Z)
    call self%backend%reorder(v_z, v, RDR_X2Z)
    call self%backend%tds_solve(dvdz_z, v_z, self%zdirps, self%zdirps%der1st)

    dvdz_x => self%backend%allocator%get_block(DIR_X)
    call self%backend%reorder(dvdz_x, dvdz_z, RDR_Z2X)

    call self%backend%allocator%release_block(v_z)
    call self%backend%allocator%release_block(dvdz_z)

    ! omega_i_hat = dw/dy - dv/dz
    call self%backend%vecadd(-1._dp, dvdz_x, 1._dp, o_i_hat)

    call self%backend%allocator%release_block(dvdz_x)

    ! omega_j_hat
    ! du/dz
    u_z => self%backend%allocator%get_block(DIR_Z, VERT)
    dudz_z => self%backend%allocator%get_block(DIR_Z)
    call self%backend%reorder(u_z, u, RDR_X2Z)
    call self%backend%tds_solve(dudz_z, u_z, self%zdirps, self%zdirps%der1st)

    dudz_x => self%backend%allocator%get_block(DIR_X)
    call self%backend%reorder(dudz_x, dudz_z, RDR_Z2X)

    call self%backend%allocator%release_block(u_z)
    call self%backend%allocator%release_block(dudz_z)

    ! dw/dx
    call self%backend%tds_solve(o_j_hat, w, self%xdirps, self%xdirps%der1st)

    ! omega_j_hat = du/dz - dw/dx
    call self%backend%vecadd(1._dp, dudz_x, -1._dp, o_j_hat)

    call self%backend%allocator%release_block(dudz_x)

    ! omega_k_hat
    ! dv/dx
    call self%backend%tds_solve(o_k_hat, v, self%xdirps, self%xdirps%der1st)

    ! du/dy
    u_y => self%backend%allocator%get_block(DIR_Y, VERT)
    dudy_y => self%backend%allocator%get_block(DIR_Y)
    call self%backend%reorder(u_y, u, RDR_X2Y)
    call self%backend%tds_solve(dudy_y, u_y, self%ydirps, self%ydirps%der1st)

    dudy_x => self%backend%allocator%get_block(DIR_X)
    call self%backend%reorder(dudy_x, dudy_y, RDR_Y2X)

    call self%backend%allocator%release_block(u_y)
    call self%backend%allocator%release_block(dudy_y)

    ! omega_k_hat = dv/dx - du/dy
    call self%backend%vecadd(-1._dp, dudy_x, 1._dp, o_k_hat)

    call self%backend%allocator%release_block(dudy_x)

  end subroutine curl

  subroutine poisson_fft(self, pressure, div_u)
    implicit none

    class(solver_t) :: self
    class(field_t), intent(inout) :: pressure
    class(field_t), intent(in) :: div_u

    class(field_t), pointer :: p_temp

    ! reorder into 3D Cartesian data structure
    p_temp => self%backend%allocator%get_block(DIR_C, CELL)
    call self%backend%reorder(p_temp, div_u, RDR_Z2C)

    ! call forward FFT
    ! output array in spectral space is stored at poisson_fft class
    call self%backend%poisson_fft%fft_forward(p_temp)

    ! postprocess
    call self%backend%poisson_fft%fft_postprocess

    ! call backward FFT
    call self%backend%poisson_fft%fft_backward(p_temp)

    ! reorder back to our specialist data structure from 3D Cartesian
    call self%backend%reorder(pressure, p_temp, RDR_C2Z)

    call self%backend%allocator%release_block(p_temp)

  end subroutine poisson_fft

  subroutine poisson_cg(self, pressure, div_u)
    implicit none

    class(solver_t) :: self
    class(field_t), intent(inout) :: pressure
    class(field_t), intent(in) :: div_u

  end subroutine poisson_cg

  subroutine output(self, t)
    implicit none

    class(solver_t), intent(in) :: self
    real(dp), intent(in) :: t

    class(field_t), pointer :: du, dv, dw, div_u
    class(field_t), pointer :: u_out
    real(dp) :: enstrophy, div_u_max, div_u_mean
    integer :: ierr

    if (self%mesh%par%is_root()) print *, 'time = ', t

    du => self%backend%allocator%get_block(DIR_X, VERT)
    dv => self%backend%allocator%get_block(DIR_X, VERT)
    dw => self%backend%allocator%get_block(DIR_X, VERT)

    call self%curl(du, dv, dw, self%u, self%v, self%w)
    enstrophy = 0.5_dp*(self%backend%scalar_product(du, du) &
                        + self%backend%scalar_product(dv, dv) &
                        + self%backend%scalar_product(dw, dw))/self%ngrid
    if (self%mesh%par%is_root()) print *, 'enstrophy:', enstrophy

    call self%backend%allocator%release_block(du)
    call self%backend%allocator%release_block(dv)
    call self%backend%allocator%release_block(dw)

    div_u => self%backend%allocator%get_block(DIR_Z)

    call self%divergence_v2p(div_u, self%u, self%v, self%w)

    u_out => self%host_allocator%get_block(DIR_C)
    call self%backend%get_field_data(u_out%data, div_u)

    call self%backend%allocator%release_block(div_u)

    div_u_max = maxval(abs(u_out%data))
    div_u_mean = sum(abs(u_out%data))/self%ngrid

    call self%host_allocator%release_block(u_out)

    call MPI_Allreduce(MPI_IN_PLACE, div_u_max, 1, MPI_DOUBLE_PRECISION, &
                       MPI_MAX, MPI_COMM_WORLD, ierr)
    call MPI_Allreduce(MPI_IN_PLACE, div_u_mean, 1, MPI_DOUBLE_PRECISION, &
                       MPI_SUM, MPI_COMM_WORLD, ierr)
    div_u_mean = div_u_mean/self%mesh%par%nproc
    if (self%mesh%par%is_root()) &
      print *, 'div u max mean:', div_u_max, div_u_mean

  end subroutine output

  subroutine run(self)
    implicit none

    class(solver_t), intent(in) :: self

    class(field_t), pointer :: du, dv, dw, div_u, pressure, dpdx, dpdy, dpdz
    class(field_t), pointer :: u_out, v_out, w_out

    real(dp) :: t
    integer :: i

    if (self%mesh%par%is_root()) print *, 'initial conditions'
    t = 0._dp
    call self%output(t)

    if (self%mesh%par%is_root()) print *, 'start run'

    do i = 1, self%n_iters
      du => self%backend%allocator%get_block(DIR_X)
      dv => self%backend%allocator%get_block(DIR_X)
      dw => self%backend%allocator%get_block(DIR_X)

      call self%transeq(du, dv, dw, self%u, self%v, self%w)

      ! time integration
      call self%time_integrator%step(self%u, self%v, self%w, &
                                     du, dv, dw, self%dt)

      call self%backend%allocator%release_block(du)
      call self%backend%allocator%release_block(dv)
      call self%backend%allocator%release_block(dw)

      ! pressure
      div_u => self%backend%allocator%get_block(DIR_Z)

      call self%divergence_v2p(div_u, self%u, self%v, self%w)

      pressure => self%backend%allocator%get_block(DIR_Z, CELL)

      call self%poisson(pressure, div_u)

      call self%backend%allocator%release_block(div_u)

      dpdx => self%backend%allocator%get_block(DIR_X)
      dpdy => self%backend%allocator%get_block(DIR_X)
      dpdz => self%backend%allocator%get_block(DIR_X)

      call self%gradient_p2v(dpdx, dpdy, dpdz, pressure)

      call self%backend%allocator%release_block(pressure)

      ! velocity correction
      call self%backend%vecadd(-1._dp, dpdx, 1._dp, self%u)
      call self%backend%vecadd(-1._dp, dpdy, 1._dp, self%v)
      call self%backend%vecadd(-1._dp, dpdz, 1._dp, self%w)

      call self%backend%allocator%release_block(dpdx)
      call self%backend%allocator%release_block(dpdy)
      call self%backend%allocator%release_block(dpdz)

      if (mod(i, self%n_output) == 0) then
        t = i*self%dt
        call self%output(t)
      end if
    end do

    if (self%mesh%par%is_root()) print *, 'run end'

    ! Below is for demonstrating purpuses only, to be removed when we have
    ! proper I/O in place.
    u_out => self%host_allocator%get_block(DIR_C)
    v_out => self%host_allocator%get_block(DIR_C)
    w_out => self%host_allocator%get_block(DIR_C)

    call self%backend%get_field_data(u_out%data, self%u)
    call self%backend%get_field_data(v_out%data, self%v)
    call self%backend%get_field_data(w_out%data, self%w)

    if (self%backend%nrank == 0) then
      print *, 'norms', norm2(u_out%data), norm2(v_out%data), norm2(w_out%data)
    end if

    call self%host_allocator%release_block(u_out)
    call self%host_allocator%release_block(v_out)
    call self%host_allocator%release_block(w_out)

  end subroutine run

end module m_solver<|MERGE_RESOLUTION|>--- conflicted
+++ resolved
@@ -49,11 +49,7 @@
     class(field_t), pointer :: u, v, w
 
     class(base_backend_t), pointer :: backend
-<<<<<<< HEAD
     class(mesh_t), allocatable :: mesh
-    class(dirps_t), pointer :: xdirps, ydirps, zdirps
-=======
->>>>>>> e5917563
     class(time_intg_t), pointer :: time_integrator
     type(allocator_t), pointer :: host_allocator
     class(dirps_t), pointer :: xdirps, ydirps, zdirps
@@ -85,13 +81,8 @@
 
 contains
 
-<<<<<<< HEAD
-  function init(backend, mesh, time_integrator, xdirps, ydirps, zdirps, globs) &
-    result(solver)
-=======
-  function init(backend, time_integrator, host_allocator, &
+  function init(backend, mesh, time_integrator, host_allocator, &
                 xdirps, ydirps, zdirps, globs) result(solver)
->>>>>>> e5917563
     implicit none
 
     class(base_backend_t), target, intent(inout) :: backend
@@ -106,6 +97,7 @@
 
     real(dp) :: x, y, z
     integer :: i, j, k
+    integer, dimension(3) :: dims
     real(dp), dimension(3) :: xloc
 
     solver%backend => backend
@@ -121,23 +113,17 @@
     solver%v => solver%backend%allocator%get_block(DIR_X, VERT)
     solver%w => solver%backend%allocator%get_block(DIR_X, VERT)
 
-<<<<<<< HEAD
-    ! Set initial conditions
-    dims(:) = solver%mesh%get_padded_dims(DIR_C)
-    allocate (u_init(dims(1), dims(2), dims(3)))
-    allocate (v_init(dims(1), dims(2), dims(3)))
-    allocate (w_init(dims(1), dims(2), dims(3)))
-
-=======
->>>>>>> e5917563
     solver%dt = globs%dt
     solver%backend%nu = globs%nu
     solver%n_iters = globs%n_iters
     solver%n_output = globs%n_output
     solver%ngrid = product(solver%mesh%get_dims(DIR_C, VERT))
 
-<<<<<<< HEAD
     dims = solver%mesh%get_dims(DIR_C, VERT)
+    u_init => solver%host_allocator%get_block(DIR_C)
+    v_init => solver%host_allocator%get_block(DIR_C)
+    w_init => solver%host_allocator%get_block(DIR_C)
+
     do k = 1, dims(3)
       do j = 1, dims(2)
         do i = 1, dims(1)
@@ -145,19 +131,6 @@
           x = xloc(1)
           y = xloc(2)
           z = xloc(3)
-=======
-    u_init => solver%host_allocator%get_block(DIR_C)
-    v_init => solver%host_allocator%get_block(DIR_C)
-    w_init => solver%host_allocator%get_block(DIR_C)
-
-    nx = xdirps%n; ny = ydirps%n; nz = zdirps%n
-    do k = 1, nz
-      do j = 1, ny
-        do i = 1, nx
-          x = (i - 1 + xdirps%n_offset)*xdirps%d
-          y = (j - 1 + ydirps%n_offset)*ydirps%d
-          z = (k - 1 + zdirps%n_offset)*zdirps%d
->>>>>>> e5917563
 
           u_init%data(i, j, k) = sin(x)*cos(y)*cos(z)
           v_init%data(i, j, k) = -cos(x)*sin(y)*cos(z)
@@ -737,7 +710,7 @@
     call self%backend%get_field_data(v_out%data, self%v)
     call self%backend%get_field_data(w_out%data, self%w)
 
-    if (self%backend%nrank == 0) then
+    if (self%mesh%par%is_root()) then
       print *, 'norms', norm2(u_out%data), norm2(v_out%data), norm2(w_out%data)
     end if
 
