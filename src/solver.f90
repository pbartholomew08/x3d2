module m_solver
   use m_allocator, only: allocator_t, field_t
   use m_base_backend, only: base_backend_t
   use m_common, only: dp, globs_t, &
                       RDR_X2Y, RDR_X2Z, RDR_Y2X, RDR_Y2Z, RDR_Z2X, RDR_Z2Y, &
                       POISSON_SOLVER_FFT, POISSON_SOLVER_CG
   use m_tdsops, only: tdsops_t, dirps_t
   use m_time_integrator, only: time_intg_t

   implicit none

   type :: solver_t
      !! solver class defines the Incompact3D algorithm at a very high level.
      !!
      !! Procedures defined here that are part of the Incompact3D algorithm
      !! are: transeq, divergence, poisson, and gradient.
      !!
      !! The operations these high level procedures require are provided by
      !! the relavant backend implementations.
      !!
      !! transeq procedure obtains the derivations in x, y, and z directions
      !! using the transeq_x, transeq_y, and transeq_z operations provided by
      !! the backend.
      !! There are two different algorithms available for this operation, a
      !! distributed algorithm and the Thomas algorithm. At the solver class
      !! level it isn't known which algorithm will be executed, that is decided
      !! at run time and therefore backend implementations are responsible for
      !! executing the right subroutines.
      !!
      !! Allocator is responsible from giving us a field sized array when
      !! requested. For example, when the derivations in x direction are
      !! completed and we are ready for the y directional derivatives, we need
      !! three fields to reorder and store the velocities in y direction. Also,
      !! we need three more fields for storing the results, and the get_block
      !! method of the allocator is used to arrange all these memory
      !! assignments. Later, when a field is no more required, release_block
      !! method of the allocator can be used to make this field available
      !! for later use.

      real(dp) :: dt, nu
      integer :: n_iters, n_output

      class(field_t), pointer :: u, v, w

      class(base_backend_t), pointer :: backend
      class(dirps_t), pointer :: xdirps, ydirps, zdirps
      class(time_intg_t), pointer :: time_integrator
      procedure(poisson_solver), pointer :: poisson => null()
   contains
      procedure :: transeq
      procedure :: divergence_v2p
      procedure :: gradient_p2v
      procedure :: curl
      procedure :: output
      procedure :: run
   end type solver_t

   abstract interface
      subroutine poisson_solver(self, pressure, div_u)
         import :: solver_t
         import :: field_t
         implicit none

         class(solver_t) :: self
         class(field_t), intent(inout) :: pressure
         class(field_t), intent(in) :: div_u
      end subroutine poisson_solver
   end interface

   interface solver_t
      module procedure init
   end interface solver_t

contains

   function init(backend, time_integrator, xdirps, ydirps, zdirps, globs) &
      result(solver)
      implicit none

      class(base_backend_t), target, intent(inout) :: backend
      class(time_intg_t), target, intent(inout) :: time_integrator
      class(dirps_t), target, intent(inout) :: xdirps, ydirps, zdirps
      class(globs_t), intent(in) :: globs
      type(solver_t) :: solver

      real(dp), allocatable, dimension(:, :, :) :: u_init, v_init, w_init
      integer :: dims(3)

      real(dp) :: x, y, z
      integer :: nx, ny, nz, i, j, b, ka, kb, ix, iy, iz, sz

      solver%backend => backend
      solver%time_integrator => time_integrator

      solver%xdirps => xdirps
      solver%ydirps => ydirps
      solver%zdirps => zdirps

      solver%u => solver%backend%allocator%get_block()
      solver%v => solver%backend%allocator%get_block()
      solver%w => solver%backend%allocator%get_block()

      ! Set initial conditions
      dims(:) = solver%backend%allocator%dims(:)
      allocate(u_init(dims(1), dims(2), dims(3)))
      allocate(v_init(dims(1), dims(2), dims(3)))
      allocate(w_init(dims(1), dims(2), dims(3)))

      solver%dt = globs%dt
      solver%backend%nu = globs%nu
      solver%n_iters = globs%n_iters
      solver%n_output = globs%n_output

<<<<<<< HEAD
      solver%dt = globs%dt
      solver%backend%nu = globs%nu

=======
>>>>>>> e916fe8f
      sz = dims(1)
      nx = globs%nx_loc; ny = globs%ny_loc; nz = globs%nz_loc
      do ka = 1, nz
         do kb = 1, ny/sz
            do j = 1, nx
               do i = 1, sz
                  ! Mapping to ix, iy, iz depends on global group numbering
                  ix = j; iy = (kb - 1)*sz + i; iz = ka
                  x = (ix - 1)*globs%dx
                  y = (iy - 1)*globs%dy
                  z = (iz - 1)*globs%dz

                  b = ka + (kb - 1)*xdirps%n
                  u_init(i, j, b) = sin(x)*cos(y)*cos(z)
                  v_init(i, j, b) =-cos(x)*sin(y)*cos(z)
                  w_init(i, j, b) = 0
               end do
            end do
         end do
      end do

<<<<<<< HEAD
      call solver%backend%set_fields( &
         solver%u, solver%v, solver%w, u_init, v_init, w_init &
      )
=======
      call solver%backend%set_field(solver%u, u_init)
      call solver%backend%set_field(solver%v, v_init)
      call solver%backend%set_field(solver%w, w_init)
>>>>>>> e916fe8f

      deallocate(u_init, v_init, w_init)
      print*, 'initial conditions are set'

      ! Allocate and set the tdsops
      call allocate_tdsops(solver%xdirps, nx, globs%dx, solver%backend)
      call allocate_tdsops(solver%ydirps, ny, globs%dy, solver%backend)
      call allocate_tdsops(solver%zdirps, nz, globs%dz, solver%backend)

      select case (globs%poisson_solver_type)
      case (POISSON_SOLVER_FFT)
         print*, 'Poisson solver: FFT'
         call solver%backend%init_poisson_fft(xdirps, ydirps, zdirps)
         solver%poisson => poisson_fft
      case (POISSON_SOLVER_CG)
<<<<<<< HEAD
         print*, 'Poisson solver: CG'
=======
         print*, 'Poisson solver: CG, not yet implemented'
>>>>>>> e916fe8f
         solver%poisson => poisson_cg
      end select

   end function init

   subroutine allocate_tdsops(dirps, nx, dx, backend)
      class(dirps_t), intent(inout) :: dirps
      real(dp), intent(in) :: dx
      integer, intent(in) :: nx
      class(base_backend_t), intent(in) :: backend

      call backend%alloc_tdsops(dirps%der1st, nx, dx, &
                                'first-deriv', 'compact6')
      call backend%alloc_tdsops(dirps%der1st_sym, nx, dx, &
                                'first-deriv', 'compact6')
      call backend%alloc_tdsops(dirps%der2nd, nx, dx, &
                                'second-deriv', 'compact6')
      call backend%alloc_tdsops(dirps%der2nd_sym, nx, dx, &
                                'second-deriv', 'compact6')
      call backend%alloc_tdsops(dirps%interpl_v2p, nx, dx, &
                                'interpolate', 'classic', from_to='v2p')
      call backend%alloc_tdsops(dirps%interpl_p2v, nx, dx, &
                                'interpolate', 'classic', from_to='p2v')
      call backend%alloc_tdsops(dirps%stagder_v2p, nx, dx, &
                                'stag-deriv', 'compact6', from_to='v2p')
      call backend%alloc_tdsops(dirps%stagder_p2v, nx, dx, &
                                'stag-deriv', 'compact6', from_to='p2v')


   end subroutine

   subroutine transeq(self, du, dv, dw, u, v, w)
      !! Skew-symmetric form of convection-diffusion terms in the
      !! incompressible Navier-Stokes momemtum equations, excluding
      !! pressure terms.
      !! Inputs from velocity grid and outputs to velocity grid.
      implicit none

      class(solver_t) :: self
      class(field_t), intent(inout) :: du, dv, dw
      class(field_t), intent(in) :: u, v, w

      class(field_t), pointer :: u_y, v_y, w_y, u_z, v_z, w_z, &
                                 du_y, dv_y, dw_y, du_z, dv_z, dw_z

      ! -1/2(nabla u curl u + u nabla u) + nu nablasq u

      ! call derivatives in x direction. Based on the run time arguments this
      ! executes a distributed algorithm or the Thomas algorithm.
      call self%backend%transeq_x(du, dv, dw, u, v, w, self%xdirps)

      ! request fields from the allocator
      u_y => self%backend%allocator%get_block()
      v_y => self%backend%allocator%get_block()
      w_y => self%backend%allocator%get_block()
      du_y => self%backend%allocator%get_block()
      dv_y => self%backend%allocator%get_block()
      dw_y => self%backend%allocator%get_block()

      ! reorder data from x orientation to y orientation
      call self%backend%reorder(u_y, u, RDR_X2Y)
      call self%backend%reorder(v_y, v, RDR_X2Y)
      call self%backend%reorder(w_y, w, RDR_X2Y)

      ! similar to the x direction, obtain derivatives in y.
      call self%backend%transeq_y(du_y, dv_y, dw_y, u_y, v_y, w_y, self%ydirps)

      ! we don't need the velocities in y orientation any more, so release
      ! them to open up space.
      ! It is important that this doesn't actually deallocate any memory,
      ! it just makes the corresponding memory space available for use.
      call self%backend%allocator%release_block(u_y)
      call self%backend%allocator%release_block(v_y)
      call self%backend%allocator%release_block(w_y)

      call self%backend%sum_yintox(du, du_y)
      call self%backend%sum_yintox(dv, dv_y)
      call self%backend%sum_yintox(dw, dw_y)

      call self%backend%allocator%release_block(du_y)
      call self%backend%allocator%release_block(dv_y)
      call self%backend%allocator%release_block(dw_y)

      ! just like in y direction, get some fields for the z derivatives.
      u_z => self%backend%allocator%get_block()
      v_z => self%backend%allocator%get_block()
      w_z => self%backend%allocator%get_block()
      du_z => self%backend%allocator%get_block()
      dv_z => self%backend%allocator%get_block()
      dw_z => self%backend%allocator%get_block()

      ! reorder from x to z
      call self%backend%reorder(u_z, u, RDR_X2Z)
      call self%backend%reorder(v_z, v, RDR_X2Z)
      call self%backend%reorder(w_z, w, RDR_X2Z)

      ! get the derivatives in z
      call self%backend%transeq_z(du_z, dv_z, dw_z, u_z, v_z, w_z, self%zdirps)

      ! there is no need to keep velocities in z orientation around, so release
      call self%backend%allocator%release_block(u_z)
      call self%backend%allocator%release_block(v_z)
      call self%backend%allocator%release_block(w_z)

      ! gather all the contributions into the x result array
      call self%backend%sum_zintox(du, du_z)
      call self%backend%sum_zintox(dv, dv_z)
      call self%backend%sum_zintox(dw, dw_z)

      ! release all the unnecessary blocks.
      call self%backend%allocator%release_block(du_z)
      call self%backend%allocator%release_block(dv_z)
      call self%backend%allocator%release_block(dw_z)

   end subroutine transeq

   subroutine divergence_v2p(self, div_u, u, v, w)
      !! Divergence of a vector field (u, v, w).
      !! Inputs from velocity grid and outputs to pressure grid.
      implicit none

      class(solver_t) :: self
      class(field_t), intent(inout) :: div_u
      class(field_t), intent(in) :: u, v, w

      class(field_t), pointer :: du_x, dv_x, dw_x, &
                                 u_y, v_y, w_y, du_y, dv_y, dw_y, &
                                 u_z, w_z, dw_z

      du_x => self%backend%allocator%get_block()
      dv_x => self%backend%allocator%get_block()
      dw_x => self%backend%allocator%get_block()

      ! Staggared der for u field in x
      ! Interpolation for v field in x
      ! Interpolation for w field in x
      call self%backend%tds_solve(du_x, u, self%xdirps, &
                                  self%xdirps%stagder_v2p)
      call self%backend%tds_solve(dv_x, v, self%xdirps, &
                                  self%xdirps%interpl_v2p)
      call self%backend%tds_solve(dw_x, w, self%xdirps, &
                                  self%xdirps%interpl_v2p)

      ! request fields from the allocator
      u_y => self%backend%allocator%get_block()
      v_y => self%backend%allocator%get_block()
      w_y => self%backend%allocator%get_block()

      ! reorder data from x orientation to y orientation
      call self%backend%reorder(u_y, du_x, RDR_X2Y)
      call self%backend%reorder(v_y, dv_x, RDR_X2Y)
      call self%backend%reorder(w_y, dw_x, RDR_X2Y)

      call self%backend%allocator%release_block(du_x)
      call self%backend%allocator%release_block(dv_x)
      call self%backend%allocator%release_block(dw_x)

      du_y => self%backend%allocator%get_block()
      dv_y => self%backend%allocator%get_block()
      dw_y => self%backend%allocator%get_block()

      ! similar to the x direction, obtain derivatives in y.
      call self%backend%tds_solve(du_y, u_y, self%ydirps, &
                                  self%ydirps%interpl_v2p)
      call self%backend%tds_solve(dv_y, v_y, self%ydirps, &
                                  self%ydirps%stagder_v2p)
      call self%backend%tds_solve(dw_y, w_y, self%ydirps, &
                                  self%ydirps%interpl_v2p)

      ! we don't need the velocities in y orientation any more, so release
      ! them to open up space.
      ! It is important that this doesn't actually deallocate any memory,
      ! it just makes the corresponding memory space available for use.
      call self%backend%allocator%release_block(u_y)
      call self%backend%allocator%release_block(v_y)
      call self%backend%allocator%release_block(w_y)

      ! just like in y direction, get some fields for the z derivatives.
      u_z => self%backend%allocator%get_block()
      w_z => self%backend%allocator%get_block()

      ! du_y = dv_y + du_y
      call self%backend%vecadd(1._dp, dv_y, 1._dp, du_y)

      ! reorder from y to z
      call self%backend%reorder(u_z, du_y, RDR_Y2Z)
      call self%backend%reorder(w_z, dw_y, RDR_Y2Z)

      ! release all the unnecessary blocks.
      call self%backend%allocator%release_block(du_y)
      call self%backend%allocator%release_block(dv_y)
      call self%backend%allocator%release_block(dw_y)

      dw_z => self%backend%allocator%get_block()

      ! get the derivatives in z
      call self%backend%tds_solve(div_u, u_z, self%zdirps, &
                                  self%zdirps%interpl_v2p)
      call self%backend%tds_solve(dw_z, w_z, self%zdirps, &
                                  self%zdirps%stagder_v2p)

      ! div_u = div_u + dw_z
      call self%backend%vecadd(1._dp, dw_z, 1._dp, div_u)

      ! div_u array is in z orientation

      ! there is no need to keep velocities in z orientation around, so release
      call self%backend%allocator%release_block(u_z)
      call self%backend%allocator%release_block(w_z)
      call self%backend%allocator%release_block(dw_z)

   end subroutine divergence_v2p

   subroutine gradient_p2v(self, dpdx, dpdy, dpdz, pressure)
      !! Gradient of a scalar field 'pressure'.
      !! Inputs from pressure grid and outputs to velocity grid.
      implicit none

      class(solver_t) :: self
      class(field_t), intent(inout) :: dpdx, dpdy, dpdz
      class(field_t), intent(in) :: pressure

      class(field_t), pointer :: p_sxy_z, dpdz_sxy_z, &
                                 p_sxy_y, dpdz_sxy_y, &
                                 p_sx_y, dpdy_sx_y, dpdz_sx_y, &
                                 p_sx_x, dpdy_sx_x, dpdz_sx_x

      p_sxy_z => self%backend%allocator%get_block()
      dpdz_sxy_z => self%backend%allocator%get_block()

      ! Staggared der for pressure field in z
      ! Interpolation for pressure field in z
      call self%backend%tds_solve(p_sxy_z, pressure, self%zdirps, &
                                  self%zdirps%interpl_p2v)
      call self%backend%tds_solve(dpdz_sxy_z, pressure, self%zdirps, &
                                  self%zdirps%stagder_p2v)

      ! request fields from the allocator
      p_sxy_y => self%backend%allocator%get_block()
      dpdz_sxy_y => self%backend%allocator%get_block()

      ! reorder data from z orientation to y orientation
      call self%backend%reorder(p_sxy_y, p_sxy_z, RDR_Z2Y)
      call self%backend%reorder(dpdz_sxy_y, dpdz_sxy_z, RDR_Z2Y)

      call self%backend%allocator%release_block(p_sxy_z)
      call self%backend%allocator%release_block(dpdz_sxy_z)

      p_sx_y => self%backend%allocator%get_block()
      dpdy_sx_y => self%backend%allocator%get_block()
      dpdz_sx_y => self%backend%allocator%get_block()

      ! similar to the z direction, obtain derivatives in y.
      call self%backend%tds_solve(p_sx_y, p_sxy_y, self%ydirps, &
                                  self%ydirps%interpl_p2v)
      call self%backend%tds_solve(dpdy_sx_y, p_sxy_y, self%ydirps, &
                                  self%ydirps%stagder_p2v)
      call self%backend%tds_solve(dpdz_sx_y, dpdz_sxy_y, self%ydirps, &
                                  self%ydirps%interpl_p2v)

      ! release memory
      call self%backend%allocator%release_block(p_sxy_y)
      call self%backend%allocator%release_block(dpdz_sxy_y)

      ! just like in y direction, get some fields for the x derivatives.
      p_sx_x => self%backend%allocator%get_block()
      dpdy_sx_x => self%backend%allocator%get_block()
      dpdz_sx_x => self%backend%allocator%get_block()

      ! reorder from y to x
      call self%backend%reorder(p_sx_x, p_sx_y, RDR_Y2X)
      call self%backend%reorder(dpdy_sx_x, dpdy_sx_y, RDR_Y2X)
      call self%backend%reorder(dpdz_sx_x, dpdz_sx_y, RDR_Y2X)

      ! release all the y directional fields.
      call self%backend%allocator%release_block(p_sx_y)
      call self%backend%allocator%release_block(dpdy_sx_y)
      call self%backend%allocator%release_block(dpdz_sx_y)

      ! get the derivatives in x
      call self%backend%tds_solve(dpdx, p_sx_x, self%xdirps, &
                                  self%xdirps%stagder_p2v)
      call self%backend%tds_solve(dpdy, dpdy_sx_x, self%xdirps, &
                                  self%xdirps%interpl_p2v)
      call self%backend%tds_solve(dpdz, dpdz_sx_x, self%xdirps, &
                                  self%xdirps%interpl_p2v)

      ! release temporary x fields
      call self%backend%allocator%release_block(p_sx_x)
      call self%backend%allocator%release_block(dpdy_sx_x)
      call self%backend%allocator%release_block(dpdz_sx_x)

   end subroutine gradient_p2v

   subroutine curl(self, o_i_hat, o_j_hat, o_k_hat, u, v, w)
      !! Curl of a vector field (u, v, w).
      !! Inputs from velocity grid and outputs to velocity grid.
      implicit none

      class(solver_t) :: self
      !> Vector components of the output vector field Omega
      class(field_t), intent(inout) :: o_i_hat, o_j_hat, o_k_hat
      class(field_t), intent(in) :: u, v, w

      class(field_t), pointer :: u_y, u_z, v_z, w_y, dwdy_y, dvdz_z, dvdz_x, &
                                 dudz_z, dudz_x, dudy_y, dudy_x

      ! omega_i_hat = dw/dy - dv/dz
      ! omega_j_hat = du/dz - dw/dx
      ! omega_k_hat = dv/dx - du/dy

      ! omega_i_hat
      ! dw/dy
      w_y => self%backend%allocator%get_block()
      dwdy_y => self%backend%allocator%get_block()
      call self%backend%reorder(w_y, w, RDR_X2Y)
      call self%backend%tds_solve(dwdy_y, w_y, self%ydirps, self%ydirps%der1st)

      call self%backend%reorder(o_i_hat, dwdy_y, RDR_Y2X)

      call self%backend%allocator%release_block(w_y)
      call self%backend%allocator%release_block(dwdy_y)

      ! dv/dz
      v_z => self%backend%allocator%get_block()
      dvdz_z => self%backend%allocator%get_block()
      call self%backend%reorder(v_z, v, RDR_X2Z)
      call self%backend%tds_solve(dvdz_z, v_z, self%zdirps, self%zdirps%der1st)

      dvdz_x => self%backend%allocator%get_block()
      call self%backend%reorder(dvdz_x, dvdz_z, RDR_Z2X)

      call self%backend%allocator%release_block(v_z)
      call self%backend%allocator%release_block(dvdz_z)

      ! omega_i_hat = dw/dy - dv/dz
      call self%backend%vecadd(-1._dp, dvdz_x, 1._dp, o_i_hat)

      call self%backend%allocator%release_block(dvdz_x)

      ! omega_j_hat
      ! du/dz
      u_z => self%backend%allocator%get_block()
      dudz_z => self%backend%allocator%get_block()
      call self%backend%reorder(u_z, u, RDR_X2Z)
      call self%backend%tds_solve(dudz_z, u_z, self%zdirps, self%zdirps%der1st)

      dudz_x => self%backend%allocator%get_block()
      call self%backend%reorder(dudz_x, dudz_z, RDR_Z2X)

      call self%backend%allocator%release_block(u_z)
      call self%backend%allocator%release_block(dudz_z)

      ! dw/dx
      call self%backend%tds_solve(o_j_hat, w, self%xdirps, self%xdirps%der1st)

      ! omega_j_hat = du/dz - dw/dx
      call self%backend%vecadd(1._dp, dudz_x, -1._dp, o_j_hat)

      call self%backend%allocator%release_block(dudz_x)

      ! omega_k_hat
      ! dv/dx
      call self%backend%tds_solve(o_k_hat, v, self%xdirps, self%xdirps%der1st)

      ! du/dy
      u_y => self%backend%allocator%get_block()
      dudy_y => self%backend%allocator%get_block()
      call self%backend%reorder(u_y, u, RDR_X2Y)
      call self%backend%tds_solve(dudy_y, u_y, self%ydirps, self%ydirps%der1st)

      dudy_x => self%backend%allocator%get_block()
      call self%backend%reorder(dudy_x, dudy_y, RDR_Y2X)

      call self%backend%allocator%release_block(u_y)
      call self%backend%allocator%release_block(dudy_y)

      ! omega_k_hat = dv/dx - du/dy
      call self%backend%vecadd(-1._dp, dudy_x, 1._dp, o_k_hat)

      call self%backend%allocator%release_block(dudy_x)

   end subroutine curl

   subroutine poisson_fft(self, pressure, div_u)
      implicit none

      class(solver_t) :: self
      class(field_t), intent(inout) :: pressure
      class(field_t), intent(in) :: div_u

      ! call forward FFT
      ! output array in spectral space is stored at poisson_fft class
      call self%backend%poisson_fft%fft_forward(div_u)

      ! postprocess
      call self%backend%poisson_fft%fft_postprocess

      ! call backward FFT
      call self%backend%poisson_fft%fft_backward(pressure)

   end subroutine poisson_fft

   subroutine poisson_cg(self, pressure, div_u)
      implicit none

      class(solver_t) :: self
      class(field_t), intent(inout) :: pressure
      class(field_t), intent(in) :: div_u

   end subroutine poisson_cg

<<<<<<< HEAD
   subroutine run(self, n_iter, u_out, v_out, w_out)
=======
   subroutine output(self, t, u_out)
      implicit none

      class(solver_t), intent(in) :: self
      real(dp), intent(in) :: t
      real(dp), dimension(:, :, :), intent(inout) :: u_out

      class(field_t), pointer :: du, dv, dw
      integer :: ngrid

      ngrid = self%xdirps%n*self%ydirps%n*self%zdirps%n
      print*, 'time = ', t

      du => self%backend%allocator%get_block()
      dv => self%backend%allocator%get_block()
      dw => self%backend%allocator%get_block()

      call self%curl(du, dv, dw, self%u, self%v, self%w)
      print*, 'enstrophy:', 0.5_dp*( &
         self%backend%scalar_product(du, du) &
         + self%backend%scalar_product(dv, dv) &
         + self%backend%scalar_product(dw, dw) &
         )/ngrid

      call self%backend%allocator%release_block(du)
      call self%backend%allocator%release_block(dv)
      call self%backend%allocator%release_block(dw)

      call self%divergence_v2p(du, self%u, self%v, self%w)
      call self%backend%get_field(u_out, du)
      print*, 'div u max mean:', maxval(abs(u_out)), sum(abs(u_out))/ngrid

   end subroutine output

   subroutine run(self, u_out, v_out, w_out)
>>>>>>> e916fe8f
      implicit none

      class(solver_t), intent(in) :: self
      real(dp), dimension(:, :, :), intent(inout) :: u_out, v_out, w_out

      class(field_t), pointer :: du, dv, dw, div_u, pressure, dpdx, dpdy, dpdz

      real(dp) :: t
      integer :: i

      print*, 'initial conditions'
      t = 0._dp
      call self%output(t, u_out)

      print*, 'start run'

      do i = 1, self%n_iters
         du => self%backend%allocator%get_block()
         dv => self%backend%allocator%get_block()
         dw => self%backend%allocator%get_block()

         call self%transeq(du, dv, dw, self%u, self%v, self%w)

         ! time integration
         call self%time_integrator%step(self%u, self%v, self%w, &
                                        du, dv, dw, self%dt)

         call self%backend%allocator%release_block(du)
         call self%backend%allocator%release_block(dv)
         call self%backend%allocator%release_block(dw)

         ! pressure
         div_u => self%backend%allocator%get_block()

         call self%divergence_v2p(div_u, self%u, self%v, self%w)

         pressure => self%backend%allocator%get_block()

         call self%poisson(pressure, div_u)

         call self%backend%allocator%release_block(div_u)

         dpdx => self%backend%allocator%get_block()
         dpdy => self%backend%allocator%get_block()
         dpdz => self%backend%allocator%get_block()

         call self%gradient_p2v(dpdx, dpdy, dpdz, pressure)

         call self%backend%allocator%release_block(pressure)

         ! velocity correction
         call self%backend%vecadd(-1._dp, dpdx, 1._dp, self%u)
         call self%backend%vecadd(-1._dp, dpdy, 1._dp, self%v)
         call self%backend%vecadd(-1._dp, dpdz, 1._dp, self%w)

         call self%backend%allocator%release_block(dpdx)
         call self%backend%allocator%release_block(dpdy)
         call self%backend%allocator%release_block(dpdz)

         if ( mod(i, self%n_output) == 0 ) then
            t = i*self%dt
            call self%output(t, u_out)
         end if
      end do

      print*, 'run end'

      call self%backend%get_field(u_out, self%u)
      call self%backend%get_field(v_out, self%v)
      call self%backend%get_field(w_out, self%w)

   end subroutine run

end module m_solver<|MERGE_RESOLUTION|>--- conflicted
+++ resolved
@@ -111,12 +111,6 @@
       solver%n_iters = globs%n_iters
       solver%n_output = globs%n_output
 
-<<<<<<< HEAD
-      solver%dt = globs%dt
-      solver%backend%nu = globs%nu
-
-=======
->>>>>>> e916fe8f
       sz = dims(1)
       nx = globs%nx_loc; ny = globs%ny_loc; nz = globs%nz_loc
       do ka = 1, nz
@@ -138,15 +132,9 @@
          end do
       end do
 
-<<<<<<< HEAD
-      call solver%backend%set_fields( &
-         solver%u, solver%v, solver%w, u_init, v_init, w_init &
-      )
-=======
       call solver%backend%set_field(solver%u, u_init)
       call solver%backend%set_field(solver%v, v_init)
       call solver%backend%set_field(solver%w, w_init)
->>>>>>> e916fe8f
 
       deallocate(u_init, v_init, w_init)
       print*, 'initial conditions are set'
@@ -162,11 +150,7 @@
          call solver%backend%init_poisson_fft(xdirps, ydirps, zdirps)
          solver%poisson => poisson_fft
       case (POISSON_SOLVER_CG)
-<<<<<<< HEAD
-         print*, 'Poisson solver: CG'
-=======
          print*, 'Poisson solver: CG, not yet implemented'
->>>>>>> e916fe8f
          solver%poisson => poisson_cg
       end select
 
@@ -579,9 +563,6 @@
 
    end subroutine poisson_cg
 
-<<<<<<< HEAD
-   subroutine run(self, n_iter, u_out, v_out, w_out)
-=======
    subroutine output(self, t, u_out)
       implicit none
 
@@ -617,7 +598,6 @@
    end subroutine output
 
    subroutine run(self, u_out, v_out, w_out)
->>>>>>> e916fe8f
       implicit none
 
       class(solver_t), intent(in) :: self
