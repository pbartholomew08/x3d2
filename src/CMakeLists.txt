set(SRC
  allocator.f90
  backend.f90
  common.f90
  poisson_fft.f90
  solver.f90
  tdsops.f90
  time_integrator.f90
  omp/backend.f90
  omp/common.f90
<<<<<<< HEAD
  omp/kernels/distributed.f90
=======
  omp/kernels_dist.f90
  omp/poisson_fft.f90
>>>>>>> e916fe8f
  omp/sendrecv.f90
  omp/exec_dist.f90
)
set(CUDASRC
  cuda/allocator.f90
  cuda/backend.f90
  cuda/common.f90
  cuda/exec_dist.f90
  cuda/kernels/distributed.f90
  cuda/kernels/complex.f90
  cuda/kernels/reorder.f90
  cuda/poisson_fft.f90
  cuda/sendrecv.f90
  cuda/tdsops.f90
)

if(${CMAKE_Fortran_COMPILER_ID} STREQUAL "PGI" OR
   ${CMAKE_Fortran_COMPILER_ID} STREQUAL "NVHPC")
  list(APPEND SRC ${CUDASRC})
endif()

add_library(x3d2 STATIC ${SRC})
target_include_directories(x3d2 INTERFACE ${CMAKE_CURRENT_BINARY_DIR})

add_executable(xcompact xcompact.f90)
target_link_libraries(xcompact PRIVATE x3d2)

if(${CMAKE_Fortran_COMPILER_ID} STREQUAL "PGI" OR
   ${CMAKE_Fortran_COMPILER_ID} STREQUAL "NVHPC")
 
  set(CMAKE_Fortran_FLAGS "-cpp -cuda")
  set(CMAKE_Fortran_FLAGS_DEBUG "-g -O0 -traceback -Mbounds -Mchkptr -Ktrap=fp")
  set(CMAKE_Fortran_FLAGS_RELEASE "-O3 -fast")
  target_link_options(x3d2 INTERFACE "-cuda")
  target_link_options(x3d2 INTERFACE "-lcufft")

  target_compile_options(xcompact PRIVATE "-DCUDA")
  #  target_link_options(xcompact INTERFACE "-cuda")
elseif(${CMAKE_Fortran_COMPILER_ID} STREQUAL "GNU")
  set(CMAKE_Fortran_FLAGS "-cpp -std=f2008")
  set(CMAKE_Fortran_FLAGS_DEBUG "-g -Og -Wall -Wpedantic -Werror -Wimplicit-interface -Wimplicit-procedure -Wno-unused-dummy-argument")
  set(CMAKE_Fortran_FLAGS_RELEASE "-O3 -ffast-math")
endif()

find_package(OpenMP REQUIRED)
target_link_libraries(x3d2 PRIVATE OpenMP::OpenMP_Fortran)
target_link_libraries(xcompact PRIVATE OpenMP::OpenMP_Fortran)

find_package(MPI REQUIRED)
target_link_libraries(x3d2 PRIVATE MPI::MPI_Fortran)
target_link_libraries(xcompact PRIVATE MPI::MPI_Fortran)
<|MERGE_RESOLUTION|>--- conflicted
+++ resolved
@@ -8,12 +8,8 @@
   time_integrator.f90
   omp/backend.f90
   omp/common.f90
-<<<<<<< HEAD
   omp/kernels/distributed.f90
-=======
-  omp/kernels_dist.f90
   omp/poisson_fft.f90
->>>>>>> e916fe8f
   omp/sendrecv.f90
   omp/exec_dist.f90
 )
