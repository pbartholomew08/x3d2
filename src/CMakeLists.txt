--- conflicted
+++ resolved
@@ -9,15 +9,12 @@
   solver.f90
   tdsops.f90
   time_integrator.f90
-<<<<<<< HEAD
   ordering.f90
   mesh.f90
   decomp.f90
   field.f90
   par_grid.f90
-=======
   vector_calculus.f90
->>>>>>> b92d919e
   omp/backend.f90
   omp/common.f90
   omp/kernels/distributed.f90
