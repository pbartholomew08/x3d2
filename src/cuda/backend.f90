module m_cuda_backend
   use iso_fortran_env, only: stderr => error_unit
   use cudafor

   use m_allocator, only: allocator_t, field_t
   use m_base_backend, only: base_backend_t
<<<<<<< HEAD
   use m_common, only: dp, globs_t, RDR_X2Y, RDR_X2Z, RDR_Y2X, RDR_Y2Z, RDR_Z2Y
=======
   use m_common, only: dp, globs_t, &
                       RDR_X2Y, RDR_X2Z, RDR_Y2X, RDR_Y2Z, RDR_Z2X, RDR_Z2Y
>>>>>>> c424f126
   use m_poisson_fft, only: poisson_fft_t
   use m_tdsops, only: dirps_t, tdsops_t

   use m_cuda_allocator, only: cuda_allocator_t, cuda_field_t
   use m_cuda_common, only: SZ
   use m_cuda_exec_dist, only: exec_dist_transeq_3fused, exec_dist_tds_compact
   use m_cuda_poisson_fft, only: cuda_poisson_fft_t
   use m_cuda_sendrecv, only: sendrecv_fields, sendrecv_3fields
   use m_cuda_tdsops, only: cuda_tdsops_t
   use m_cuda_kernels_dist, only: transeq_3fused_dist, transeq_3fused_subs
   use m_cuda_kernels_reorder, only: &
       reorder_x2y, reorder_x2z, reorder_y2x, reorder_y2z, reorder_z2x, &
       reorder_z2y, sum_yintox, sum_zintox, axpby, buffer_copy

   implicit none

   type, extends(base_backend_t) :: cuda_backend_t
      !character(len=*), parameter :: name = 'cuda'
      integer :: MPI_FP_PREC = dp
      real(dp), device, allocatable, dimension(:, :, :) :: &
         u_recv_s_dev, u_recv_e_dev, u_send_s_dev, u_send_e_dev, &
         v_recv_s_dev, v_recv_e_dev, v_send_s_dev, v_send_e_dev, &
         w_recv_s_dev, w_recv_e_dev, w_send_s_dev, w_send_e_dev, &
         du_send_s_dev, du_send_e_dev, du_recv_s_dev, du_recv_e_dev, &
         dud_send_s_dev, dud_send_e_dev, dud_recv_s_dev, dud_recv_e_dev, &
         d2u_send_s_dev, d2u_send_e_dev, d2u_recv_s_dev, d2u_recv_e_dev
      type(dim3) :: xblocks, xthreads, yblocks, ythreads, zblocks, zthreads
    contains
      procedure :: alloc_tdsops => alloc_cuda_tdsops
      procedure :: transeq_x => transeq_x_cuda
      procedure :: transeq_y => transeq_y_cuda
      procedure :: transeq_z => transeq_z_cuda
      procedure :: tds_solve => tds_solve_cuda
      procedure :: reorder => reorder_cuda
      procedure :: sum_yintox => sum_yintox_cuda
      procedure :: sum_zintox => sum_zintox_cuda
      procedure :: vecadd => vecadd_cuda
      procedure :: set_fields => set_fields_cuda
      procedure :: get_fields => get_fields_cuda
      procedure :: init_poisson_fft => init_cuda_poisson_fft
      procedure :: transeq_cuda_dist
      procedure :: transeq_cuda_thom
      procedure :: tds_solve_dist
   end type cuda_backend_t

   interface cuda_backend_t
      module procedure init
   end interface cuda_backend_t

 contains

   function init(globs, allocator, xdirps, ydirps, zdirps) result(backend)
      implicit none

      class(globs_t) :: globs
      class(allocator_t), target, intent(inout) :: allocator
      class(dirps_t), intent(in) :: xdirps, ydirps, zdirps
      type(cuda_backend_t) :: backend

      type(cuda_poisson_fft_t) :: cuda_poisson_fft
      integer :: n_halo, n_block

      select type(allocator)
      type is (cuda_allocator_t)
         ! class level access to the allocator
         backend%allocator => allocator
      end select

      backend%xthreads = dim3(SZ, 1, 1)
      backend%xblocks = dim3(globs%n_groups_x, 1, 1)
      backend%ythreads = dim3(SZ, 1, 1)
      backend%yblocks = dim3(globs%n_groups_y, 1, 1)
      backend%zthreads = dim3(SZ, 1, 1)
      backend%zblocks = dim3(globs%n_groups_z, 1, 1)

      backend%nx_loc = globs%nx_loc
      backend%ny_loc = globs%ny_loc
      backend%nz_loc = globs%nz_loc

      n_halo = 4
      n_block = globs%n_groups_x

      allocate(backend%u_send_s_dev(SZ, n_halo, n_block))
      allocate(backend%u_send_e_dev(SZ, n_halo, n_block))
      allocate(backend%u_recv_s_dev(SZ, n_halo, n_block))
      allocate(backend%u_recv_e_dev(SZ, n_halo, n_block))
      allocate(backend%v_send_s_dev(SZ, n_halo, n_block))
      allocate(backend%v_send_e_dev(SZ, n_halo, n_block))
      allocate(backend%v_recv_s_dev(SZ, n_halo, n_block))
      allocate(backend%v_recv_e_dev(SZ, n_halo, n_block))
      allocate(backend%w_send_s_dev(SZ, n_halo, n_block))
      allocate(backend%w_send_e_dev(SZ, n_halo, n_block))
      allocate(backend%w_recv_s_dev(SZ, n_halo, n_block))
      allocate(backend%w_recv_e_dev(SZ, n_halo, n_block))

      allocate(backend%du_send_s_dev(SZ, 1, n_block))
      allocate(backend%du_send_e_dev(SZ, 1, n_block))
      allocate(backend%du_recv_s_dev(SZ, 1, n_block))
      allocate(backend%du_recv_e_dev(SZ, 1, n_block))
      allocate(backend%dud_send_s_dev(SZ, 1, n_block))
      allocate(backend%dud_send_e_dev(SZ, 1, n_block))
      allocate(backend%dud_recv_s_dev(SZ, 1, n_block))
      allocate(backend%dud_recv_e_dev(SZ, 1, n_block))
      allocate(backend%d2u_send_s_dev(SZ, 1, n_block))
      allocate(backend%d2u_send_e_dev(SZ, 1, n_block))
      allocate(backend%d2u_recv_s_dev(SZ, 1, n_block))
      allocate(backend%d2u_recv_e_dev(SZ, 1, n_block))

   end function init

   subroutine alloc_cuda_tdsops( &
      self, tdsops, n, dx, operation, scheme, &
      n_halo, from_to, bc_start, bc_end, sym, c_nu, nu0_nu &
      )
      implicit none

      class(cuda_backend_t) :: self
      class(tdsops_t), allocatable, intent(inout) :: tdsops
      integer, intent(in) :: n
      real(dp), intent(in) :: dx
      character(*), intent(in) :: operation, scheme
      integer, optional, intent(in) :: n_halo
      character(*), optional, intent(in) :: from_to, bc_start, bc_end
      logical, optional, intent(in) :: sym
      real(dp), optional, intent(in) :: c_nu, nu0_nu

      allocate(cuda_tdsops_t :: tdsops)

      select type (tdsops)
      type is (cuda_tdsops_t)
         tdsops = cuda_tdsops_t(n, dx, operation, scheme, n_halo, from_to, &
                                bc_start, bc_end, sym, c_nu, nu0_nu)
      end select

   end subroutine alloc_cuda_tdsops

   subroutine transeq_x_cuda(self, du, dv, dw, u, v, w, dirps)
      implicit none

      class(cuda_backend_t) :: self
      class(field_t), intent(inout) :: du, dv, dw
      class(field_t), intent(in) :: u, v, w
      type(dirps_t), intent(in) :: dirps

      call self%transeq_cuda_dist(du, dv, dw, u, v, w, dirps, &
                                  self%xblocks, self%xthreads)

   end subroutine transeq_x_cuda

   subroutine transeq_y_cuda(self, du, dv, dw, u, v, w, dirps)
      implicit none

      class(cuda_backend_t) :: self
      class(field_t), intent(inout) :: du, dv, dw
      class(field_t), intent(in) :: u, v, w
      type(dirps_t), intent(in) :: dirps

      ! u, v, w is reordered so that we pass v, u, w
      call self%transeq_cuda_dist(dv, du, dw, v, u, w, dirps, &
                                  self%yblocks, self%ythreads)

   end subroutine transeq_y_cuda

   subroutine transeq_z_cuda(self, du, dv, dw, u, v, w, dirps)
      implicit none

      class(cuda_backend_t) :: self
      class(field_t), intent(inout) :: du, dv, dw
      class(field_t), intent(in) :: u, v, w
      type(dirps_t), intent(in) :: dirps

      ! u, v, w is reordered so that we pass w, u, v
      call self%transeq_cuda_dist(dw, du, dv, w, u, v, dirps, &
                                  self%zblocks, self%zthreads)

   end subroutine transeq_z_cuda

   subroutine transeq_cuda_dist(self, du, dv, dw, u, v, w, dirps, &
                                blocks, threads)
      implicit none

      class(cuda_backend_t) :: self
      class(field_t), intent(inout) :: du, dv, dw
      class(field_t), intent(in) :: u, v, w
      type(dirps_t), intent(in) :: dirps
      type(dim3), intent(in) :: blocks, threads

      class(field_t), pointer :: temp_du, temp_duu, temp_d2u, &
                                 temp_dv, temp_dvu, temp_d2v, &
                                 temp_dw, temp_dwu, temp_d2w

      real(dp), device, pointer, dimension(:, :, :) :: &
         du_dev, duu_dev, d2u_dev, &
         dv_dev, dvu_dev, d2v_dev, &
         dw_dev, dwu_dev, d2w_dev

      real(dp), device, pointer, dimension(:, :, :) :: u_dev, v_dev, w_dev, &
                                                       ru_dev, rv_dev, rw_dev

      type(cuda_tdsops_t), pointer :: der1st, der1st_sym, der2nd, der2nd_sym

      select type(u); type is (cuda_field_t); u_dev => u%data_d; end select
      select type(v); type is (cuda_field_t); v_dev => v%data_d; end select
      select type(w); type is (cuda_field_t); w_dev => w%data_d; end select

      select type(du); type is (cuda_field_t); ru_dev => du%data_d; end select
      select type(dv); type is (cuda_field_t); rv_dev => dv%data_d; end select
      select type(dw); type is (cuda_field_t); rw_dev => dw%data_d; end select

      select type (tdsops => dirps%der1st)
      type is (cuda_tdsops_t); der1st => tdsops
      end select
      select type (tdsops => dirps%der1st_sym)
      type is (cuda_tdsops_t); der1st_sym => tdsops
      end select
      select type (tdsops => dirps%der2nd)
      type is (cuda_tdsops_t); der2nd => tdsops
      end select
      select type (tdsops => dirps%der2nd_sym)
      type is (cuda_tdsops_t); der2nd_sym => tdsops
      end select

      ! Copy halo data into buffer arrays
      call copy_into_buffers(self%u_send_s_dev, self%u_send_e_dev, u_dev, &
                             dirps%n)
      call copy_into_buffers(self%v_send_s_dev, self%v_send_e_dev, v_dev, &
                             dirps%n)
      call copy_into_buffers(self%w_send_s_dev, self%w_send_e_dev, w_dev, &
                             dirps%n)

      ! halo exchange
      call sendrecv_3fields( &
         self%u_recv_s_dev, self%u_recv_e_dev, &
         self%v_recv_s_dev, self%v_recv_e_dev, &
         self%w_recv_s_dev, self%w_recv_e_dev, &
         self%u_send_s_dev, self%u_send_e_dev, &
         self%v_send_s_dev, self%v_send_e_dev, &
         self%w_send_s_dev, self%w_send_e_dev, &
         SZ*4*blocks%x, dirps%nproc, dirps%pprev, dirps%pnext &
      )

      ! get some fields for storing the result
      temp_du => self%allocator%get_block()
      temp_duu => self%allocator%get_block()
      temp_d2u => self%allocator%get_block()

      select type(temp_du)
      type is (cuda_field_t); du_dev => temp_du%data_d
      end select
      select type(temp_duu)
      type is (cuda_field_t); duu_dev => temp_duu%data_d
      end select
      select type(temp_d2u)
      type is (cuda_field_t); d2u_dev => temp_d2u%data_d
      end select

      call exec_dist_transeq_3fused( &
         ru_dev, &
         u_dev, self%u_recv_s_dev, self%u_recv_e_dev, &
         u_dev, self%u_recv_s_dev, self%u_recv_e_dev, &
         du_dev, duu_dev, d2u_dev, &
         self%du_send_s_dev, self%du_send_e_dev, &
         self%du_recv_s_dev, self%du_recv_e_dev, &
         self%dud_send_s_dev, self%dud_send_e_dev, &
         self%dud_recv_s_dev, self%dud_recv_e_dev, &
         self%d2u_send_s_dev, self%d2u_send_e_dev, &
         self%d2u_recv_s_dev, self%d2u_recv_e_dev, &
         der1st, der2nd, self%nu, &
         dirps%nproc, dirps%pprev, dirps%pnext, &
         blocks, threads &
      )

      ! Release temporary blocks
      call self%allocator%release_block(temp_du)
      call self%allocator%release_block(temp_duu)
      call self%allocator%release_block(temp_d2u)

      temp_dv => self%allocator%get_block()
      temp_dvu => self%allocator%get_block()
      temp_d2v => self%allocator%get_block()

      select type(temp_dv)
      type is (cuda_field_t); dv_dev => temp_dv%data_d
      end select
      select type(temp_dvu)
      type is (cuda_field_t); dvu_dev => temp_dvu%data_d
      end select
      select type(temp_d2v)
      type is (cuda_field_t); d2v_dev => temp_d2v%data_d
      end select

      call exec_dist_transeq_3fused( &
         rv_dev, &
         v_dev, self%v_recv_s_dev, self%v_recv_e_dev, &
         u_dev, self%u_recv_s_dev, self%u_recv_e_dev, &
         dv_dev, dvu_dev, d2v_dev, &
         self%du_send_s_dev, self%du_send_e_dev, &
         self%du_recv_s_dev, self%du_recv_e_dev, &
         self%dud_send_s_dev, self%dud_send_e_dev, &
         self%dud_recv_s_dev, self%dud_recv_e_dev, &
         self%d2u_send_s_dev, self%d2u_send_e_dev, &
         self%d2u_recv_s_dev, self%d2u_recv_e_dev, &
         der1st_sym, der2nd_sym, self%nu, &
         dirps%nproc, dirps%pprev, dirps%pnext, &
         blocks, threads &
      )

      ! Release temporary blocks
      call self%allocator%release_block(temp_dv)
      call self%allocator%release_block(temp_dvu)
      call self%allocator%release_block(temp_d2v)

      temp_dw => self%allocator%get_block()
      temp_dwu => self%allocator%get_block()
      temp_d2w => self%allocator%get_block()

      select type(temp_dw)
      type is (cuda_field_t); dw_dev => temp_dw%data_d
      end select
      select type(temp_dwu)
      type is (cuda_field_t); dwu_dev => temp_dwu%data_d
      end select
      select type(temp_d2w)
      type is (cuda_field_t); d2w_dev => temp_d2w%data_d
      end select

      call exec_dist_transeq_3fused( &
         rw_dev, &
         w_dev, self%w_recv_s_dev, self%w_recv_e_dev, &
         u_dev, self%u_recv_s_dev, self%u_recv_e_dev, &
         dw_dev, dwu_dev, d2w_dev, &
         self%du_send_s_dev, self%du_send_e_dev, &
         self%du_recv_s_dev, self%du_recv_e_dev, &
         self%dud_send_s_dev, self%dud_send_e_dev, &
         self%dud_recv_s_dev, self%dud_recv_e_dev, &
         self%d2u_send_s_dev, self%d2u_send_e_dev, &
         self%d2u_recv_s_dev, self%d2u_recv_e_dev, &
         der1st_sym, der2nd_sym, self%nu, &
         dirps%nproc, dirps%pprev, dirps%pnext, &
         blocks, threads &
      )

      ! Release temporary blocks
      call self%allocator%release_block(temp_dw)
      call self%allocator%release_block(temp_dwu)
      call self%allocator%release_block(temp_d2w)

   end subroutine transeq_cuda_dist

   subroutine transeq_cuda_thom(self, du, dv, dw, u, v, w, dirps)
      !! Thomas algorithm implementation. So much more easier than the
      !! distributed algorithm. It is intended to work only on a single rank
      !! so there is no MPI communication.
      implicit none

      class(cuda_backend_t) :: self
      class(field_t), intent(inout) :: du, dv, dw
      class(field_t), intent(in) :: u, v, w
      type(dirps_t), intent(in) :: dirps

   end subroutine transeq_cuda_thom

   subroutine tds_solve_cuda(self, du, u, dirps, tdsops)
      implicit none

      class(cuda_backend_t) :: self
      class(field_t), intent(inout) :: du
      class(field_t), intent(in) :: u
      type(dirps_t), intent(in) :: dirps
      class(tdsops_t), intent(in) :: tdsops

      type(dim3) :: blocks, threads

      blocks = dim3(dirps%n_blocks, 1, 1); threads = dim3(SZ, 1, 1)

      call tds_solve_dist(self, du, u, dirps, tdsops, blocks, threads)

   end subroutine tds_solve_cuda

   subroutine tds_solve_dist(self, du, u, dirps, tdsops, blocks, threads)
      implicit none

      class(cuda_backend_t) :: self
      class(field_t), intent(inout) :: du
      class(field_t), intent(in) :: u
      type(dirps_t), intent(in) :: dirps
      class(tdsops_t), intent(in) :: tdsops
      type(dim3), intent(in) :: blocks, threads

      real(dp), device, pointer, dimension(:, :, :) :: du_dev, u_dev

      type(cuda_tdsops_t), pointer :: tdsops_dev

      select type(du); type is (cuda_field_t); du_dev => du%data_d; end select
      select type(u); type is (cuda_field_t); u_dev => u%data_d; end select

      select type (tdsops)
      type is (cuda_tdsops_t); tdsops_dev => tdsops
      end select

      call copy_into_buffers(self%u_send_s_dev, self%u_send_e_dev, u_dev, &
                             tdsops_dev%n)

      call sendrecv_fields(self%u_recv_s_dev, self%u_recv_e_dev, &
                           self%u_send_s_dev, self%u_send_e_dev, &
                           SZ*4*blocks%x, dirps%nproc, &
                           dirps%pprev, dirps%pnext)

      ! call exec_dist
      call exec_dist_tds_compact( &
         du_dev, u_dev, &
         self%u_recv_s_dev, self%u_recv_e_dev, &
         self%du_send_s_dev, self%du_send_e_dev, &
         self%du_recv_s_dev, self%du_recv_e_dev, &
         tdsops_dev, dirps%nproc, dirps%pprev, dirps%pnext, &
         blocks, threads &
      )

   end subroutine tds_solve_dist

   subroutine reorder_cuda(self, u_o, u_i, direction)
      implicit none

      class(cuda_backend_t) :: self
      class(field_t), intent(inout) :: u_o
      class(field_t), intent(in) :: u_i
      integer, intent(in) :: direction

      real(dp), device, pointer, dimension(:, :, :) :: u_o_d, u_i_d
      type(dim3) :: blocks, threads

      select type(u_o); type is (cuda_field_t); u_o_d => u_o%data_d; end select
      select type(u_i); type is (cuda_field_t); u_i_d => u_i%data_d; end select

      select case (direction)
      case (RDR_X2Y) ! x2y
         blocks = dim3(self%nx_loc/SZ, self%nz_loc, self%ny_loc/SZ)
         threads = dim3(SZ, SZ, 1)
         call reorder_x2y<<<blocks, threads>>>(u_o_d, u_i_d, self%nz_loc)
      case (RDR_X2Z) ! x2z
         blocks = dim3(self%nx_loc, self%ny_loc/SZ, 1)
         threads = dim3(SZ, 1, 1)
         call reorder_x2z<<<blocks, threads>>>(u_o_d, u_i_d, self%nz_loc)
      case (RDR_Y2X) ! y2x
         blocks = dim3(self%nx_loc/SZ, self%ny_loc/SZ, self%nz_loc)
         threads = dim3(SZ, SZ, 1)
         call reorder_y2x<<<blocks, threads>>>(u_o_d, u_i_d, self%nz_loc)
      case (RDR_Y2Z) ! y2z
         blocks = dim3(self%nx_loc/SZ, self%ny_loc/SZ, self%nz_loc)
         threads = dim3(SZ, SZ, 1)
         call reorder_y2z<<<blocks, threads>>>(u_o_d, u_i_d, &
                                               self%nx_loc, self%nz_loc)
      case (RDR_Z2X) ! z2x
         blocks = dim3(self%nx_loc, self%ny_loc/SZ, 1)
         threads = dim3(SZ, 1, 1)
         call reorder_z2x<<<blocks, threads>>>(u_o_d, u_i_d, self%nz_loc)
      case (RDR_Z2Y) ! z2y
         blocks = dim3(self%nx_loc/SZ, self%ny_loc/SZ, self%nz_loc)
         threads = dim3(SZ, SZ, 1)
         call reorder_z2y<<<blocks, threads>>>(u_o_d, u_i_d, &
                                               self%nx_loc, self%nz_loc)
      case default
         error stop 'Reorder direction is undefined.'
      end select

   end subroutine reorder_cuda

   subroutine sum_yintox_cuda(self, u, u_y)
      implicit none

      class(cuda_backend_t) :: self
      class(field_t), intent(inout) :: u
      class(field_t), intent(in) :: u_y

      real(dp), device, pointer, dimension(:, :, :) :: u_d, u_y_d
      type(dim3) :: blocks, threads

      select type(u); type is (cuda_field_t); u_d => u%data_d; end select
      select type(u_y); type is (cuda_field_t); u_y_d => u_y%data_d; end select

      blocks = dim3(self%nx_loc/SZ, self%ny_loc/SZ, self%nz_loc)
      threads = dim3(SZ, SZ, 1)
      call sum_yintox<<<blocks, threads>>>(u_d, u_y_d, self%nz_loc)

   end subroutine sum_yintox_cuda

   subroutine sum_zintox_cuda(self, u, u_z)
      implicit none

      class(cuda_backend_t) :: self
      class(field_t), intent(inout) :: u
      class(field_t), intent(in) :: u_z

      real(dp), device, pointer, dimension(:, :, :) :: u_d, u_z_d
      type(dim3) :: blocks, threads

      select type(u); type is (cuda_field_t); u_d => u%data_d; end select
      select type(u_z); type is (cuda_field_t); u_z_d => u_z%data_d; end select

      blocks = dim3(self%nx_loc, self%ny_loc/SZ, 1)
      threads = dim3(SZ, 1, 1)
      call sum_zintox<<<blocks, threads>>>(u_d, u_z_d, self%nz_loc)

   end subroutine sum_zintox_cuda

   subroutine vecadd_cuda(self, a, x, b, y)
      implicit none

      class(cuda_backend_t) :: self
      real(dp), intent(in) :: a
      class(field_t), intent(in) :: x
      real(dp), intent(in) :: b
      class(field_t), intent(inout) :: y

      real(dp), device, pointer, dimension(:, :, :) :: x_d, y_d
      type(dim3) :: blocks, threads
      integer :: nx

      select type(x); type is (cuda_field_t); x_d => x%data_d; end select
      select type(y); type is (cuda_field_t); y_d => y%data_d; end select

      nx = size(x_d, dim = 2)
      blocks = dim3(size(x_d, dim = 3), 1, 1)
      threads = dim3(SZ, 1, 1)
      call axpby<<<blocks, threads>>>(nx, a, x_d, b, y_d)

   end subroutine vecadd_cuda

   subroutine copy_into_buffers(u_send_s_dev, u_send_e_dev, u_dev, n)
      implicit none

      real(dp), device, dimension(:, :, :), intent(out) :: u_send_s_dev, &
                                                           u_send_e_dev
      real(dp), device, dimension(:, :, :), intent(in) :: u_dev
      integer, intent(in) :: n

      type(dim3) :: blocks, threads
      integer :: n_halo = 4

      blocks = dim3(size(u_dev, dim = 3), 1, 1)
      threads = dim3(SZ, 1, 1)
      call buffer_copy<<<blocks, threads>>>(u_send_s_dev, u_send_e_dev, &
                                            u_dev, n, n_halo)

   end subroutine copy_into_buffers

   subroutine set_fields_cuda(self, u, v, w, u_in, v_in, w_in)
      implicit none

      class(cuda_backend_t) :: self
      class(field_t), intent(inout) :: u, v, w
      real(dp), dimension(:, :, :), intent(in) :: u_in, v_in, w_in

      select type(u); type is (cuda_field_t); u%data_d = u_in; end select
      select type(v); type is (cuda_field_t); v%data_d = v_in; end select
      select type(w); type is (cuda_field_t); w%data_d = w_in; end select

   end subroutine set_fields_cuda

   subroutine get_fields_cuda(self, u_out, v_out, w_out, u, v, w)
      implicit none

      class(cuda_backend_t) :: self
      real(dp), dimension(:, :, :), intent(out) :: u_out, v_out, w_out
      class(field_t), intent(in) :: u, v, w

      select type(u); type is (cuda_field_t); u_out = u%data_d; end select
      select type(v); type is (cuda_field_t); v_out = v%data_d; end select
      select type(w); type is (cuda_field_t); w_out = w%data_d; end select

   end subroutine get_fields_cuda

   subroutine init_cuda_poisson_fft(self, xdirps, ydirps, zdirps)
      implicit none

      class(cuda_backend_t) :: self
      type(dirps_t), intent(in) :: xdirps, ydirps, zdirps

      allocate(cuda_poisson_fft_t :: self%poisson_fft)

      select type (poisson_fft => self%poisson_fft)
      type is (cuda_poisson_fft_t)
         poisson_fft = cuda_poisson_fft_t(xdirps, ydirps, zdirps)
      end select

   end subroutine init_cuda_poisson_fft

end module m_cuda_backend
<|MERGE_RESOLUTION|>--- conflicted
+++ resolved
@@ -4,12 +4,8 @@
 
    use m_allocator, only: allocator_t, field_t
    use m_base_backend, only: base_backend_t
-<<<<<<< HEAD
-   use m_common, only: dp, globs_t, RDR_X2Y, RDR_X2Z, RDR_Y2X, RDR_Y2Z, RDR_Z2Y
-=======
    use m_common, only: dp, globs_t, &
                        RDR_X2Y, RDR_X2Z, RDR_Y2X, RDR_Y2Z, RDR_Z2X, RDR_Z2Y
->>>>>>> c424f126
    use m_poisson_fft, only: poisson_fft_t
    use m_tdsops, only: dirps_t, tdsops_t
 
