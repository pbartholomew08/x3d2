cmake_minimum_required(VERSION 3.10)
project(x3d2 LANGUAGES Fortran)
enable_testing()

<<<<<<< HEAD
#
# Set the Poisson solver choice
#
set(POISSON_SOLVER FFT CACHE STRING
  "Select the Poisson solver: FFT or ITER")
=======
set(WITH_2DECOMPFFT ON CACHE BOOL
  "Enable Poisson based FFT solver on the OpenMP backend.")
>>>>>>> 6069348e

add_subdirectory(src)
add_subdirectory(tests)<|MERGE_RESOLUTION|>--- conflicted
+++ resolved
@@ -2,16 +2,13 @@
 project(x3d2 LANGUAGES Fortran)
 enable_testing()
 
-<<<<<<< HEAD
 #
 # Set the Poisson solver choice
 #
 set(POISSON_SOLVER FFT CACHE STRING
   "Select the Poisson solver: FFT or ITER")
-=======
 set(WITH_2DECOMPFFT ON CACHE BOOL
   "Enable Poisson based FFT solver on the OpenMP backend.")
->>>>>>> 6069348e
 
 add_subdirectory(src)
 add_subdirectory(tests)